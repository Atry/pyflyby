--- conflicted
+++ resolved
@@ -10,14 +10,10 @@
 import copy
 import sys
 import types
-<<<<<<< HEAD
-=======
-
 import six
 from   six                      import PY2, PY3, exec_, reraise
 from   six.moves                import builtins
 
->>>>>>> e35ab41e
 from   pyflyby._file            import FileText, Filename
 from   pyflyby._flags           import CompilerFlags
 from   pyflyby._idents          import (BadDottedIdentifierError,
